--- conflicted
+++ resolved
@@ -118,8 +118,8 @@
         self.logger.log_info(f"model_params:{model_params}")
 
         assert (
-            int(model_params["stream_factor"]) >= 1
-        ), f"stream_factor must >=1 increase for better speech quality, but rtf slow (speech quality vs rtf)"
+            int(model_params["stream_factor"]) >= 2
+        ), f"stream_factor must >=2 increase for better speech quality, but rtf slow (speech quality vs rtf)"
         self.stream_factor = int(model_params["stream_factor"])
         self.max_stream_factor = int(model_params["max_stream_factor"])
         assert (
@@ -309,81 +309,7 @@
             List of inference responses containing generated audio
         """
         for request in requests:
-<<<<<<< HEAD
             self.process_request(request)
-=======
-            # Extract input tensors
-            wav = pb_utils.get_input_tensor_by_name(request, "reference_wav")
-            wav_len = pb_utils.get_input_tensor_by_name(request, "reference_wav_len")
-
-            # Process reference audio through audio tokenizer
-            global_tokens, semantic_tokens = self.forward_audio_tokenizer(wav, wav_len)
-
-            # Extract text inputs
-            reference_text = pb_utils.get_input_tensor_by_name(request, "reference_text").as_numpy()
-            reference_text = reference_text[0][0].decode("utf-8")
-
-            target_text = pb_utils.get_input_tensor_by_name(request, "target_text").as_numpy()
-            target_text = target_text[0][0].decode("utf-8")
-
-            # Prepare prompt for LLM
-            prompt, global_token_ids = process_prompt(
-                text=target_text,
-                prompt_text=reference_text,
-                global_token_ids=global_tokens,
-                semantic_token_ids=semantic_tokens,
-            )
-
-            # Tokenize prompt for LLM
-            model_inputs = self.tokenizer([prompt], return_tensors="pt").to(self.device)
-            input_ids = model_inputs.input_ids.to(torch.int32)
-
-            # Generate semantic tokens with LLM
-            generated_ids_iter = self.forward_llm_stream(input_ids)
-
-            semantic_token_ids_arr = []
-            max_chunk_size = math.ceil(self.max_stream_factor * self.semantic_tokens_chuck_size)
-            chunk_size = math.ceil(self.stream_factor * self.semantic_tokens_chuck_size)
-            self.logger.log_info(f"init chunk_size: {chunk_size} max_chunk_size: {max_chunk_size}")
-
-            for generated_ids in generated_ids_iter:
-                if generated_ids is None or len(generated_ids) == 0:
-                    break
-
-                semantic_token_ids_arr.append(generated_ids)
-                # if len(semantic_token_ids_arr) % chunk_size == 0:
-                if len(semantic_token_ids_arr) >= chunk_size + self.token_overlap_len:
-                    chunk = semantic_token_ids_arr[: chunk_size + self.token_overlap_len]
-                    generated_semantic_token_ids = np.hstack(chunk)
-                    # Process each chunk
-                    sub_tts_speech = self.token2wav(generated_semantic_token_ids, global_token_ids)
-                    # Prepare response to send
-                    audio_tensor = pb_utils.Tensor.from_dlpack(
-                        "waveform", to_dlpack(sub_tts_speech)
-                    )
-                    inference_response = pb_utils.InferenceResponse(output_tensors=[audio_tensor])
-                    request.get_response_sender().send(inference_response)
-
-                    semantic_token_ids_arr = semantic_token_ids_arr[chunk_size:]
-                    # increase token_hop_len for better speech quality
-                    chunk_size = min(max_chunk_size, int(chunk_size * self.stream_scale_factor))
-                    self.logger.log_info(
-                        f"increase chunk_size: {chunk_size}"
-                    )
-
-            if len(semantic_token_ids_arr) > 0:  # end to finalize
-                generated_semantic_token_ids = np.hstack(semantic_token_ids_arr)
-                # Process each chunk
-                sub_tts_speech = self.token2wav(generated_semantic_token_ids, global_token_ids)
-                # Prepare response to send
-                audio_tensor = pb_utils.Tensor.from_dlpack("waveform", to_dlpack(sub_tts_speech))
-                inference_response = pb_utils.InferenceResponse(output_tensors=[audio_tensor])
-                request.get_response_sender().send(inference_response)
-                self.logger.log_info(f"last chunk len: {len(semantic_token_ids_arr)}")
-
-            request.get_response_sender().send(flags=pb_utils.TRITONSERVER_RESPONSE_COMPLETE_FINAL)
-            self.logger.log_info(f"send tritonserver_response_complete_final to end")
->>>>>>> 045193d9
 
         # Unlike in non-decoupled model transaction policy, execute function
         # here returns no response. A return from this function only notifies
@@ -457,10 +383,10 @@
         generated_ids_iter = self.forward_llm_stream(input_ids)
 
         semantic_token_ids_arr = []
-        max_batch_size = math.ceil(self.max_stream_factor * self.input_frame_rate)
-        batch_size = math.ceil(self.stream_factor * self.input_frame_rate)
+        max_chunk_size = math.ceil(self.max_stream_factor * self.semantic_tokens_chuck_size)
+        chunk_size = math.ceil(self.stream_factor * self.semantic_tokens_chuck_size)
         self.logger.log_info(
-            f"[{request_id}] init batch_size: {batch_size} max_batch_size: {max_batch_size}"
+            f"[{request_id}] init chunk_size: {chunk_size} max_chunk_size: {max_chunk_size}"
         )
 
         for generated_ids in generated_ids_iter:
@@ -468,33 +394,33 @@
                 break
 
             semantic_token_ids_arr.append(generated_ids)
-            # if len(semantic_token_ids_arr) % batch_size == 0:
-            if len(semantic_token_ids_arr) >= batch_size + self.token_overlap_len:
-                batch = semantic_token_ids_arr[: batch_size + self.token_overlap_len]
-                generated_semantic_token_ids = np.hstack(batch)
-                # Process each batch
+            # if len(semantic_token_ids_arr) % chunk_size == 0:
+            if len(semantic_token_ids_arr) >= chunk_size + self.token_overlap_len:
+                chunk = semantic_token_ids_arr[: chunk_size + self.token_overlap_len]
+                generated_semantic_token_ids = np.hstack(chunk)
+                # Process each chunk
                 sub_tts_speech = self.token2wav(generated_semantic_token_ids, global_token_ids)
                 # Prepare response to send
                 audio_tensor = pb_utils.Tensor.from_dlpack("waveform", to_dlpack(sub_tts_speech))
                 inference_response = pb_utils.InferenceResponse(output_tensors=[audio_tensor])
                 response_sender.send(inference_response)
 
-                semantic_token_ids_arr = semantic_token_ids_arr[batch_size:]
+                semantic_token_ids_arr = semantic_token_ids_arr[chunk_size:]
                 # increase token_hop_len for better speech quality
-                batch_size = min(max_batch_size, int(batch_size * self.stream_scale_factor))
+                chunk_size = min(max_chunk_size, int(chunk_size * self.stream_scale_factor))
                 self.logger.log_info(
-                    f"[{request_id}] increase batch_size: {batch_size} token_overlap_len:{self.token_overlap_len}"
+                    f"[{request_id}] increase chunk_size: {chunk_size} token_overlap_len:{self.token_overlap_len}"
                 )
 
         if len(semantic_token_ids_arr) > 0:  # end to finalize
             generated_semantic_token_ids = np.hstack(semantic_token_ids_arr)
-            # Process each batch
+            # Process each chunk
             sub_tts_speech = self.token2wav(generated_semantic_token_ids, global_token_ids)
             # Prepare response to send
             audio_tensor = pb_utils.Tensor.from_dlpack("waveform", to_dlpack(sub_tts_speech))
             inference_response = pb_utils.InferenceResponse(output_tensors=[audio_tensor])
             response_sender.send(inference_response)
-            self.logger.log_info(f"[{request_id}] last batch len: {len(semantic_token_ids_arr)}")
+            self.logger.log_info(f"[{request_id}] last chunk len: {len(semantic_token_ids_arr)}")
 
         response_sender.send(flags=pb_utils.TRITONSERVER_RESPONSE_COMPLETE_FINAL)
         self.logger.log_info(f"[{request_id}] send tritonserver_response_complete_final to end")
